"""
QuantileHuber vs Sklearn
"""
import numpy as np
import time
from sklearn.linear_model import QuantileRegressor
from skglm.experimental.quantile_huber import QuantileHuber, SmoothQuantileRegressor
import matplotlib.pyplot as plt
from sklearn.datasets import make_regression

# TODO: no intercept handling yet


def pinball_loss(residuals, quantile):
    """True pinball loss."""
    return np.mean(residuals * (quantile - (residuals < 0)))


<<<<<<< HEAD
if __name__ == "__main__":
    X, y = make_regression(n_samples=10000, n_features=1000, noise=0.1, random_state=0)
    tau = 0.8
    X_c = X - X.mean(axis=0)
    q_tau = np.quantile(y, tau)
    y_c = y - q_tau

    start = time.time()
    sk = QuantileRegressor(quantile=tau, alpha=0.1, fit_intercept=False)
    sk.fit(X_c, y_c)
    sk_pred = sk.predict(X_c) + q_tau
    sk_time = time.time() - start
    sk_cov = np.mean(y <= sk_pred)
    sk_pinball = pinball_loss(y - sk_pred, tau)

    start = time.time()
    qh = SmoothQuantileRegressor(
        quantile=tau,
        alpha=0.1,
        delta_init=0.5,
        delta_final=0.01,
        n_deltas=5,
        solver="AndersonCD",
        verbose=True
    )
    qh.fit(X_c, y_c)
    qh_time = time.time() - start
    qh_pred = qh.predict(X_c) + q_tau
    qh_cov = np.mean(y <= qh_pred)
    qh_pinball = pinball_loss(y - qh_pred, tau)
=======
def create_data(n_samples=1000, n_features=10, noise=0.1):
    X, y = make_regression(n_samples=n_samples, n_features=n_features, noise=noise)
    return X, y


def plot_quantile_huber():
    quantiles = [0.1, 0.5, 0.9]
    delta = 0.5
    residuals = np.linspace(-3, 3, 500)
    _, (ax1, ax2) = plt.subplots(1, 2, figsize=(10, 4))
    for tau in quantiles:
        qh = QuantileHuber(quantile=tau, delta=delta)
        loss = [qh._loss_scalar(r) for r in residuals]
        grad = [qh._grad_scalar(r) for r in residuals]
        ax1.plot(residuals, loss, label=f"τ={tau}")
        ax2.plot(residuals, grad, label=f"τ={tau}")
    ax1.set_title("QuantileHuber Loss")
    ax1.set_xlabel("Residual")
    ax1.set_ylabel("Loss")
    ax1.legend()
    ax2.set_title("QuantileHuber Gradient")
    ax2.set_xlabel("Residual")
    ax2.set_ylabel("Gradient")
    ax2.legend()
    plt.tight_layout()
    plt.show()


X, y = create_data()
tau = 0.8

start = time.time()
sk = QuantileRegressor(quantile=tau, alpha=0.1, fit_intercept=False)
sk.fit(X, y)
sk_time = time.time() - start
sk_pred = sk.predict(X)
sk_cov = np.mean(y <= sk_pred)
sk_pinball = pinball_loss(y - sk_pred, tau)

start = time.time()
qh = SmoothQuantileRegressor(
    quantile=tau,
    alpha=0.1,
    delta_init=0.5,
    delta_final=0.05,
    n_deltas=5,
    verbose=True
)
qh.fit(X, y)
qh_time = time.time() - start
qh_pred = qh.predict(X)
qh_cov = np.mean(y <= qh_pred)
qh_pinball = pinball_loss(y - qh_pred, tau)
>>>>>>> be991c13

print(f"{'Method':<12} {'Q':<4} {'Coverage':<8} {'Time':<6} "
      f"{'Pinball':<8}")
print("-" * 55)
print(f"{'Sklearn':<12} {tau:<4} {sk_cov:<8.3f} {sk_time:<6.3f} "
      f"{sk_pinball:<8.4f}")
print(f"{'QuantileHuber':<12} {tau:<4} {qh_cov:<8.3f} {qh_time:<6.3f} "
      f"{qh_pinball:<8.4f}")

<<<<<<< HEAD

quantiles = [0.1, 0.5, 0.9]
delta = 0.5
residuals = np.linspace(-3, 3, 500)
_, (ax1, ax2) = plt.subplots(1, 2, figsize=(10, 4))
for tau in quantiles:
    qh = QuantileHuber(quantile=tau, delta=delta)
    loss = [qh._loss_sample(r) for r in residuals]
    grad = [qh._grad_per_sample(r) for r in residuals]
    ax1.plot(residuals, loss, label=f"τ={tau}")
    ax2.plot(residuals, grad, label=f"τ={tau}")
ax1.set_title("QuantileHuber Loss")
ax1.set_xlabel("Residual")
ax1.set_ylabel("Loss")
ax1.legend()
ax2.set_title("QuantileHuber Gradient")
ax2.set_xlabel("Residual")
ax2.set_ylabel("Gradient")
ax2.legend()
plt.tight_layout()
plt.show()
=======
plot_quantile_huber()
>>>>>>> be991c13
<|MERGE_RESOLUTION|>--- conflicted
+++ resolved
@@ -16,74 +16,17 @@
     return np.mean(residuals * (quantile - (residuals < 0)))
 
 
-<<<<<<< HEAD
-if __name__ == "__main__":
-    X, y = make_regression(n_samples=10000, n_features=1000, noise=0.1, random_state=0)
-    tau = 0.8
-    X_c = X - X.mean(axis=0)
-    q_tau = np.quantile(y, tau)
-    y_c = y - q_tau
-
-    start = time.time()
-    sk = QuantileRegressor(quantile=tau, alpha=0.1, fit_intercept=False)
-    sk.fit(X_c, y_c)
-    sk_pred = sk.predict(X_c) + q_tau
-    sk_time = time.time() - start
-    sk_cov = np.mean(y <= sk_pred)
-    sk_pinball = pinball_loss(y - sk_pred, tau)
-
-    start = time.time()
-    qh = SmoothQuantileRegressor(
-        quantile=tau,
-        alpha=0.1,
-        delta_init=0.5,
-        delta_final=0.01,
-        n_deltas=5,
-        solver="AndersonCD",
-        verbose=True
-    )
-    qh.fit(X_c, y_c)
-    qh_time = time.time() - start
-    qh_pred = qh.predict(X_c) + q_tau
-    qh_cov = np.mean(y <= qh_pred)
-    qh_pinball = pinball_loss(y - qh_pred, tau)
-=======
-def create_data(n_samples=1000, n_features=10, noise=0.1):
-    X, y = make_regression(n_samples=n_samples, n_features=n_features, noise=noise)
-    return X, y
-
-
-def plot_quantile_huber():
-    quantiles = [0.1, 0.5, 0.9]
-    delta = 0.5
-    residuals = np.linspace(-3, 3, 500)
-    _, (ax1, ax2) = plt.subplots(1, 2, figsize=(10, 4))
-    for tau in quantiles:
-        qh = QuantileHuber(quantile=tau, delta=delta)
-        loss = [qh._loss_scalar(r) for r in residuals]
-        grad = [qh._grad_scalar(r) for r in residuals]
-        ax1.plot(residuals, loss, label=f"τ={tau}")
-        ax2.plot(residuals, grad, label=f"τ={tau}")
-    ax1.set_title("QuantileHuber Loss")
-    ax1.set_xlabel("Residual")
-    ax1.set_ylabel("Loss")
-    ax1.legend()
-    ax2.set_title("QuantileHuber Gradient")
-    ax2.set_xlabel("Residual")
-    ax2.set_ylabel("Gradient")
-    ax2.legend()
-    plt.tight_layout()
-    plt.show()
-
-
-X, y = create_data()
+X, y = make_regression(n_samples=10000, n_features=1000, noise=0.1, random_state=0)
 tau = 0.8
+X_c = X - X.mean(axis=0)
+q_tau = np.quantile(y, tau)
+y_c = y - q_tau
 
 start = time.time()
 sk = QuantileRegressor(quantile=tau, alpha=0.1, fit_intercept=False)
-sk.fit(X, y)
+sk.fit(X_c, y_c)
+sk_pred = sk.predict(X_c) + q_tau
 sk_time = time.time() - start
-sk_pred = sk.predict(X)
 sk_cov = np.mean(y <= sk_pred)
 sk_pinball = pinball_loss(y - sk_pred, tau)
 
@@ -92,16 +35,16 @@
     quantile=tau,
     alpha=0.1,
     delta_init=0.5,
-    delta_final=0.05,
+    delta_final=0.01,
     n_deltas=5,
+    solver="AndersonCD",
     verbose=True
 )
-qh.fit(X, y)
+qh.fit(X_c, y_c)
 qh_time = time.time() - start
-qh_pred = qh.predict(X)
+qh_pred = qh.predict(X_c) + q_tau
 qh_cov = np.mean(y <= qh_pred)
 qh_pinball = pinball_loss(y - qh_pred, tau)
->>>>>>> be991c13
 
 print(f"{'Method':<12} {'Q':<4} {'Coverage':<8} {'Time':<6} "
       f"{'Pinball':<8}")
@@ -111,7 +54,6 @@
 print(f"{'QuantileHuber':<12} {tau:<4} {qh_cov:<8.3f} {qh_time:<6.3f} "
       f"{qh_pinball:<8.4f}")
 
-<<<<<<< HEAD
 
 quantiles = [0.1, 0.5, 0.9]
 delta = 0.5
@@ -132,7 +74,4 @@
 ax2.set_ylabel("Gradient")
 ax2.legend()
 plt.tight_layout()
-plt.show()
-=======
-plot_quantile_huber()
->>>>>>> be991c13
+plt.show()